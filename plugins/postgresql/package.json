{
<<<<<<< HEAD
  "version": "1.2.3",
=======
  "version": "1.2.5",
>>>>>>> b67b4b2f
  "name": "@bs-plugins/postgresql",
  "description": "Bamboo Shell plugin for PostgreSQL",
  "type": "module",
  "exports": {
    ".": "./dist/plugin.mjs"
  },
  "files": [
    "dist/plugin.mjs",
    "dist/plugin.d.ts",
    "dist/plugin.mjs.map"
  ],
  "types": "./dist/plugin.d.ts",
  "scripts": {
    "rollup": "rollup -c rollup.config.mjs",
    "build-dev": "tsc && npm run rollup",
    "build-prod": "npm run clean && tsc && NODE_ENV=production npm run rollup",
    "format-ts": "prettier --write 'src/**/*.ts'",
    "format-js": "prettier --write 'dist/**/*.{js,ts}'",
    "format-misc": "prettier --write '**/*.{json,md,yaml}'",
    "install-bin": "npm install -g $(npm pack . | tail -1)",
    "test": "echo \"No tests\" && exit 0",
    "clean": "rm -rf ./dist ./out",
    "prepare": "npm run clean && npm run build-prod",
    "prepublishOnly": "npm test"
  },
  "engines": {
    "node": ">=18.0.0"
  },
  "keywords": [
    "Bamboo",
    "Shell",
    "Plugin",
    "PostgreSQL"
  ],
  "author": "Black Eye Technology",
  "license": "MIT",
  "dependencies": {
    "pg": "^8.11.3"
  },
  "devDependencies": {
    "@bs-core/shell": "workspace:^",
    "@types/pg": "^8.10.9"
  },
  "peerDependencies": {
    "@bs-core/shell": "workspace:^"
  },
  "private": false
}<|MERGE_RESOLUTION|>--- conflicted
+++ resolved
@@ -1,9 +1,5 @@
 {
-<<<<<<< HEAD
-  "version": "1.2.3",
-=======
   "version": "1.2.5",
->>>>>>> b67b4b2f
   "name": "@bs-plugins/postgresql",
   "description": "Bamboo Shell plugin for PostgreSQL",
   "type": "module",
