# @bs-core/shell

<<<<<<< HEAD
=======
## 1.16.4

### Patch Changes

- Fixed issue when the immutable regex on the static file server

## 1.16.3

### Patch Changes

- Added check to see if this.\_immutableRegex is undefined

>>>>>>> b67b4b2f
## 1.16.2

### Patch Changes

- Tidy up of locations for transpiled JS files

## 1.16.1

### Patch Changes

- Changed bundling to include TS source maps
- - Renamed HttpServer.addRouter() to HttpServer.router() to conform with all of the other methods (had changed to addRouter but that was not consistent)
  - The built in middelware is now static methods of the Router class as opposed to the HttpServer class

## 1.16.0

### Minor Changes

- Minor internal refactoring

## 1.15.0

### Minor Changes

- Updated dependencies
- Now bundling sourcemaps with package

## 1.14.2

### Patch Changes

- Now exporting Router

## 1.14.1

### Patch Changes

- Fixed healthcheck returning too soon because it was not set up as an async call

## 1.14.0

### Minor Changes

- - Removed ServerRequest parameter from redirect() method

## 1.13.2

### Patch Changes

- Changed default option for endpoints to use the default middleware of the router

## 1.13.1

### Patch Changes

- Renamed HttpServer.router() to HttpServer.addRouter() to conform with all of the other methods
- Now checking to see if the path supplied to endpoint() already contains the bastPath
- The following HttpServer methods now return the Router object to allow for chaining:

  - use()
  - del()
  - get()
  - patch()
  - post()
  - put()
  - endpoint()

## 1.13.0

### Minor Changes

- Normalised all header spellings to use upper case
- Moved setServerTimingHeader() to be part of ServerResponse
- Added redirection() functionality to ServerResponse

## 1.12.2

### Patch Changes

- Added check to ensure HTTP response body is a string or Buffer

## 1.12.1

### Patch Changes

- Changed RouterMatchFunc to take a URL instead of a path

## 1.12.0

### Minor Changes

- Added RouterMatch property for endpoints. Defaults to the original path-to-regexp
- Changed EndpointOptions.defaultMiddlewares to EndpointOptions.useDefaultMiddlewares

## 1.11.0

### Minor Changes

- Changed order of addHttpServer default parameters

## 1.10.0

### Minor Changes

- Added Router to HttpServer and new Route functionality

## 1.9.1

### Patch Changes

- Added check to ensure etag errors are caught and reported
- Changed timeout types to match the correct types

## 1.9.0

### Minor Changes

- Internal refactoring:

  - Removed ConfigMan Types and replaced them with strings
  - Changed ConfigMan env file store to a map()
  - Removed setLogger() from BSPlugin and added it to the constructor
  - Split out BSPlugin into it's own file
  - Removed logger from ConfigMan and added a buffer for passing messages
  - Changed Logger from being a class to being a module
  - HttpServer now requires a name. The default is "Main"
  - Added a defaultContentType to the StaticFile server
  - Moved HttpError and setServerTimingHeader to req-res.ts
  - Improved how body middleware is processing the body
  - Improved how etag is generated

## 1.8.0

### Minor Changes

- Removed need for apiBaseUrl in HttpServer config

## 1.7.3

### Patch Changes

- HttpSererv apiBasePaths is now an array

## 1.7.2

### Patch Changes

- Added urlObj back

## 1.7.1

### Patch Changes

- added default values for security headers middleware

## 1.7.0

### Minor Changes

- General refactor, moved cookie methods into ServerRequest/ServerResponse adn new security header middleware

## 1.6.1

### Patch Changes

- Replace setGlobal()/setConst() with save() and gteGlobal()/getConst() with retrieve()

## 1.6.0

### Minor Changes

- Added CSFR check middleware

## 1.5.0

### Minor Changes

- Added new helper functions for adding endpoints: del(), get(), patch(), post() and put()
- Added new method use() to add default middleware to the HTTP server
- Added SSR handler
- Added static file handler
- Added Etag and Server-Timing headers to API endpoints
- Moved CORS functionality into a middleware
- Added a wrapper that allows you to use most Express middlewares

## 1.4.0

### Minor Changes

- Can now delimit a env file config value using double or single quotes.
  This means you can have leading or trailing to spaces in a vlaue if required.

### Patch Changes

- Fixed typos in README file
- Refactored the resetHandler logic
- Now throws an error if a plugin name requested using plugin() does not exist

  Now throws an error if a HTTP Server requested using httpServer() does not exist

## 1.3.3

### Patch Changes

- Changed addPlugin() to return the new plugin so the user doesn't have
  to call plugin() immediately after adding the plugin

## 1.3.2

### Patch Changes

- Made some small changes to how plugins work internally. This is a change
  required for the updated plugins.

## 1.3.1

### Patch Changes

- Changed how plugins get added because it was causing issues

## 1.3.0

### Minor Changes

- Added global store and const store to bs to allow for convenient passing of
  globals and consts. The following methods have been added to bs:

  - setGlobal()
  - getGlobal()
  - setConst()
  - getConst()

## 1.2.1

### Patch Changes

- Update to display github repo for bamboo-mono

## 1.2.0

### Minor Changes

- Added new functionality to all an App useing Bamboo Shell to be restarted using
  a SIGHUP. This includes the ability to set a restart handler for the app.

  Calling bs.restart() will now restart the app

## 1.1.0

### Minor Changes

- The following additions were made:

  - Added getHttpServer()
  - Added getPlugin()

  Also fixed an issue with prettier adding and removing trailing commas
  when using prettier v3

## 1.0.1

### Patch Changes

- Now automatically adding HTTP headers for error messages

## 1.0.0

### Major Changes

- Initial release of Bamboo Shell!<|MERGE_RESOLUTION|>--- conflicted
+++ resolved
@@ -1,7 +1,5 @@
 # @bs-core/shell
 
-<<<<<<< HEAD
-=======
 ## 1.16.4
 
 ### Patch Changes
@@ -14,7 +12,6 @@
 
 - Added check to see if this.\_immutableRegex is undefined
 
->>>>>>> b67b4b2f
 ## 1.16.2
 
 ### Patch Changes
