# @bs-core/astro

<<<<<<< HEAD
=======
## 1.4.7

### Patch Changes

- Updated \_app.render to use the new method signature

## 1.4.6

### Patch Changes

- Updated dependencies
  - @bs-core/shell@1.16.4

## 1.4.5

### Patch Changes

- Updated dependencies
  - @bs-core/shell@1.16.3

## 1.4.4

### Patch Changes

- Added immutableRegex to the Astro adapter config

>>>>>>> b67b4b2f
## 1.4.3

### Patch Changes

- Tidy up of locations for transpiled JS files
- Updated dependencies
  - @bs-core/shell@1.16.2

## 1.4.2

### Patch Changes

- Changed bundling to include TS source maps
- Updated dependencies
- Updated dependencies
  - @bs-core/shell@1.16.1

## 1.4.1

### Patch Changes

- Minor internal refactoring
- Updated dependencies
  - @bs-core/shell@1.16.0

## 1.4.0

### Minor Changes

- Updated dependencies
- Now bundling sourcemaps with package

### Patch Changes

- Updated dependencies
  - @bs-core/shell@1.15.0

## 1.3.4

### Patch Changes

- Now setting enableHttps flag properly

## 1.3.3

### Patch Changes

- Updated dependencies
  - @bs-core/shell@1.14.2

## 1.3.2

### Patch Changes

- Updated dependencies
  - @bs-core/shell@1.14.1

## 1.3.1

### Patch Changes

- Changed name of HttpServer from "astro" to the default

## 1.3.0

### Minor Changes

- Changed HTTP_PORT config parameter to HTTP_IF

## 1.2.0

### Minor Changes

- Made @bs-core/shell a peerDependency

## 1.1.3

### Patch Changes

- Updated dependencies
  - @bs-core/shell@1.14.0

## 1.1.2

### Patch Changes

- Updated dependencies
  - @bs-core/shell@1.13.2

## 1.1.1

### Patch Changes

- Updated dependencies
  - @bs-core/shell@1.13.1

## 1.1.0

### Minor Changes

- Adapter now fully functional

### Patch Changes

- Updated dependencies
  - @bs-core/shell@1.13.0

## 1.0.5

### Patch Changes

- Updated dependencies
  - @bs-core/shell@1.12.2

## 1.0.4

### Patch Changes

- Added WebResponse to be used instead of a Response

## 1.0.3

### Patch Changes

- Fixed matcher function
- Updated dependencies
  - @bs-core/shell@1.12.1

## 1.0.2

### Patch Changes

- Updated dependencies
  - @bs-core/shell@1.12.0

## 1.0.1

### Patch Changes

- Added astro config handling
- Updated dependencies
  - @bs-core/shell@1.11.0

## 1.0.0

### Patch Changes

- Updated dependencies
  - @bs-core/shell@1.10.0

## 0.0.3

### Patch Changes

- No longer running rollup terser()

## 0.0.2

### Patch Changes

- Initial Astro Adapter
- Updated dependencies [24cc99e]
  - @bs-core/shell@1.9.1

## 0.0.1

### Patch Changes

- Updated dependencies [24cc99e]
- Updated dependencies
  - @bs-core/shell@1.10.0<|MERGE_RESOLUTION|>--- conflicted
+++ resolved
@@ -1,7 +1,5 @@
 # @bs-core/astro
 
-<<<<<<< HEAD
-=======
 ## 1.4.7
 
 ### Patch Changes
@@ -28,7 +26,6 @@
 
 - Added immutableRegex to the Astro adapter config
 
->>>>>>> b67b4b2f
 ## 1.4.3
 
 ### Patch Changes
