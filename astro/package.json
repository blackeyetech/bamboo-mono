--- conflicted
+++ resolved
@@ -1,9 +1,5 @@
 {
-<<<<<<< HEAD
-  "version": "1.4.3",
-=======
   "version": "1.4.7",
->>>>>>> b67b4b2f
   "name": "@bs-core/astro",
   "description": "The Bamboo Shell Astro Adapter",
   "type": "module",
